--- conflicted
+++ resolved
@@ -176,14 +176,8 @@
             Returns: Updated fault bit object
     '''
 
-<<<<<<< HEAD
-    bit.affected_rsrcs = []
-    bit.tile, bit.addr, _ = tile_addr
-    bit.resource, bit.function = associate_bit(tile_imgs, bit.tile[0:bit.tile.find('_X')], bit.addr)
-=======
     bit.tile, bit.addr, bus_val = tile_addr
     bit.resource, bit.function = associate_bit(tile_imgs, bit.tile[0:bit.tile.find('_X')], bit.addr, bus_val)
->>>>>>> 9dfc5181
 
     # Set the fault change depending on if the bit is included in the design bits
     if bit.bit in design_bits:
