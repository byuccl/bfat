rapidwright==2022.1.1
<<<<<<< HEAD
tqdm
pytest
=======
pytest
tqdm
matplotlib
pyqt5
>>>>>>> 5b6bbe45
<|MERGE_RESOLUTION|>--- conflicted
+++ resolved
@@ -1,10 +1,5 @@
 rapidwright==2022.1.1
-<<<<<<< HEAD
-tqdm
-pytest
-=======
 pytest
 tqdm
 matplotlib
-pyqt5
->>>>>>> 5b6bbe45
+pyqt5