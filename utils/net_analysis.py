#!/usr/bin/env python3
#
# Copyright (C) 2022 Brigham Young University
#
# Licensed under the Apache License, Version 2.0 (the "License");
# you may not use this file except in compliance with the License.
# You may obtain a copy of the License at
#
#     http://www.apache.org/licenses/LICENSE-2.0
#
# Unless required by applicable law or agreed to in writing, software
# distributed under the License is distributed on an "AS IS" BASIS,
# WITHOUT WARRANTIES OR CONDITIONS OF ANY KIND, either express or implied.
# See the License for the specific language governing permissions and
# limitations under the License.
#
# SPDX-License-Identifier: Apache-2.0

'''
    net_analysis.py
    BYU Configurable Computing Lab (CCL): BFAT project, 2021-2022

    Determines all sensitive bits related to the given nets.

    Arguments:
        - dcp checkpoint file for the design to analyze
        - '.txt' file containing the net names to analyzed, separated by line

    Optional flags:
        - all_nets [-a]: Flag to use all flags in the design instead of reading nets from a file
        - rapidwright [-rpd]: Flag to use Rapidwright implementation of design querying
        - graph [-g]: Flag to plot a histogram of the frequency of related bits to each net
        - pickle [-p]: Flag to pickle the output structure and save the serialized data to a file
        - pickled_input [-pi]: Flag to use a previously generated .pickle file in place of a nets file
        - non_tmr [-ntmr]: Filter out triplicated nets with the given TMR prefix
        - out_file [-of]: Path of output file. Default is <design_name>_fault_report.txt

    Returns:
        - output '.txt' file containing the analysis of the net(s)
'''

import sys

# Add the parent directory of this file (bfat root) to the interpreter's path
sys.path.append(f'{"/".join(__file__.split("/")[:-1])}/..')

from bfat import get_tile_type_name
from lib.tile import Tile
from lib.file_processing import parse_tilegrid
from lib.design_query import DesignQuery
<<<<<<< HEAD
from lib.define_bit import bit_bitstream_addr
=======
from lib.bit_definitions import bit_bitstream_addr
from tqdm import tqdm
from statistics import mean, stdev, median, quantiles
import pickle

############################################
#           Data Storage Classes           #
############################################

class AnalyzedNet:
    '''
        Stores relevant information about the net and its sensitive bits
            Arguments: string of the net's name, design query object

            Attributes:
                name - the net's name

                pips - information about all used interconnect pips by the net
                    - each pip is stored as a PipInfo object

                num_bits - total number of configuration bits affecting the net's routing
    '''

    __slots__ = ('name', 'pips', 'num_bits')

    def __init__(self, net_name:str, design:DesignQuery, tilegrid:dict):
        '''
            Constructor, finds all pips and sensitive bits related to the net and
            populates class members with the retrieved information
                Arguments: net_name, design query object, tilegrid information
        '''

        # Set some default values
        self.name = net_name
        self.pips = []
        self.num_bits = 0

        # Query design for pips of the net and verify the net exists and uses pips
        net_pips = design.get_pips(self.name)
        if self.name not in design.pips or design.pips[self.name] == []:
            return

        # Gather bit configuration information about each pip's routing mux
        for pip in net_pips:
            # Ignore non-INT pips
            if any(['INT_L' not in wire and 'INT_R' not in wire for wire in pip]):
                continue
            
            # Create PipInfo objects for storing configuration bit information
            pip_info = PipInfo(pip, design, tilegrid)

            # Verify that the object was created correctly
            if hasattr(pip_info, 'pip_name'):
                self.pips.append(pip_info)
                self.num_bits += len(pip_info.row_bits) + len(pip_info.col_bits)

class PipInfo:
    '''
        Stores relevant information about a pip
            Arguments: part tilegrid information
        
            Attributes:
                pip_name - name of the pip, formatted to match Vivado

                mux_name - name of the routing mux

                mux_type - type of the routing mux (2-12, 2-18, 2-20, 5-16, 5-24)

                row_bits - list of the row bits for the routing mux

                col_bits - list of the column bits for the routing mux
    '''

    __slots__ = ('pip_name', 'mux_name', 'mux_type', 'row_bits', 'col_bits')

    def __init__(self, pip:tuple, design:DesignQuery, tilegrid:dict):
        '''
            Constructor, gathers all configuration bit information about the pip and its
            routing mux and stores it in member variables
        '''

        # Retrieve the tile name and the sink/source nodes of the pip, construct tile object
        tile, sink = pip[1].split('/')
        src = pip[0].split('/')[1]
        tile_type = get_tile_type_name(tile)
        tile_obj = Tile(tile, tile_type, design.part)

        # Verify that the pip sink is a switchbox routing mux in the tile
        if sink not in tile_obj.pips or src not in tile_obj.pips[sink]:
            return
        
        # Format relevant information and add to the member variables
        self.pip_name = f'{tile}/{tile_type}.{src}->>{sink}'
        self.mux_name = sink
        self.mux_type = tile_obj.resources[sink].mux_type

        # Get all configuration bits for the mux
        mux_config_bits = {'Row Bits' : tile_obj.resources[sink].row_bits,
                            'Column Bits' : tile_obj.resources[sink].col_bits}

        mux_conv_bits = {'Row Bits' : [], 'Column Bits' : []}
        # Convert each configuration bit to the full bittstream address format
        for bit_type, addresses in mux_config_bits.items():
            for addr in addresses:
                tile_addr = [tile, addr, 0]
                bitstream_addr = bit_bitstream_addr(tile_addr, tilegrid)
                mux_conv_bits[bit_type].append(bitstream_addr)

        # Populate object members with bit information
        self.row_bits = mux_conv_bits['Row Bits']
        self.col_bits = mux_conv_bits['Column Bits']

############################################
# Functions for dealing with .pickle files #
############################################

def unserialize_structure(pickled_file:str):
    '''
        Unserializes a file containing the data from a previous run of this tool
            Arguments: string of the path to the pickled file
            Returns: list of analyzed nets
    '''

    # Open the file and unserialize the data
    with open(pickled_file, 'rb') as p_f:
        analyzed_nets = pickle.load(p_f)

    does_not_match = False
    # Check that the resulting data structure matches the expected format
    if not isinstance(analyzed_nets, list):
        does_not_match = True
    elif len(analyzed_nets) > 0 and not isinstance(analyzed_nets[0], AnalyzedNet):
        does_not_match = True

    # Throw exception if the data structure does not match
    if does_not_match:
        raise Exception('Input serialized data structure does not match expected format')

    return analyzed_nets

def serialize_structure(analyzed_nets:list, report_name:str):
    '''
        Serializes the final data structure and exports it to a file with
        a generated name
            Arguments: list of analyzed nets, string of report's filename
            Returns: Output .pickle file of the analysis
    '''

    # Change file extension to .pickle
    if len(report_name.split('.')) > 1:
        report_name = '.'.join(report_name.split('.')[:-1])
    outfile_name = report_name + '.pickle'

    # Open the file to write the data to
    with open(outfile_name, 'wb') as o_f:
        pickle.dump(analyzed_nets, o_f)

############################################
#          Feature Flag Functions          #
############################################

def graph_output(nets:list):
    '''
        Plots a histogram showing the frequency at which different nets exhibit
        higher/lower numbers of used routing bits:
            Arguments: list of analyzed nets, string of the report's filename
            Returns: GUI of the plot
    '''

    import matplotlib.pyplot as plt

    N_BINS = 50

    # Extract the number of related bits from each net's object
    bit_freqs = [net.num_bits for net in nets if net.num_bits < 1000]

    # Create the plot
    plt.hist(bit_freqs, density=False, bins=N_BINS)
    plt.title('Net Routing Sensitivity Analysis')
    plt.xlabel('Related bits per net')
    plt.ylabel('Frequency')
    plt.yscale('log')
    plt.show()

def remove_tmr_nets(nets:list, tmr_suffix:str):
    '''
        Filters out from a list of nets all triplicated nets
            Arguments: list of either AnalyzedNet objects or strings of net names
            Returns: list of non-triplicated AnalyzedNet objects or net names
    '''

    non_tmr_nets = []

    # Set of already checked net names (for efficiency)
    checked_nets = set()

    # Verify that the list of nets is either of AnalyzedNets or strings
    if all([isinstance(net_obj, AnalyzedNet) for net_obj in nets]):
        net_names = [net.name for net in nets]
    elif all([isinstance(net_obj, str) for net_obj in nets]):
        net_names = nets

    # Iterate through all nets in the list
    for net_obj in tqdm(nets):
        # If the given data structure is an AnalyzedNet object, use the name member
        if isinstance(net_obj, AnalyzedNet):
            net_name = net_obj.name
        elif isinstance(net_obj, str):
            net_name = net_obj

        # Skip net if it has already been checked
        if net_name in checked_nets:
            continue
        checked_nets.add(net_name)

        # Check if the TMR suffix is in the net name 
        if tmr_suffix not in net_name:
            non_tmr_nets.append(net_obj)
            continue

        # Find the index of the TMR copy number in the string
        tmr_num_index = net_name.find(tmr_suffix) + 1 + len(tmr_suffix) # +1 is to account for '_'
        tmr_num = net_name[tmr_num_index]

        # Create list of TMR numbers to check
        tmr_nums_to_check = ['0', '1', '2']
        tmr_nums_to_check.remove(tmr_num)

        num_copies = 0
        # Check that two other copies of this net exist in the list of nets
        for curr_tmr_num in tmr_nums_to_check:
            # Create a copy of the net name with the changed TMR number
            net_copy = list(net_name)
            net_copy[int(tmr_num_index)] = curr_tmr_num
            net_copy = ''.join(net_copy)

            # Set flag if the copy exists
            if net_copy in net_names:
                num_copies += 1
            checked_nets.add(net_name)

        # This is a non-TMR net if less than 2 copies exist
        if num_copies < 2:
            non_tmr_nets.append(net_obj)
            
    return non_tmr_nets

############################################
#             File I/O Helpers             #
############################################
>>>>>>> 5b6bbe45

def parse_nets_file(nets_file:str):
    '''
        Parses a text file containing all of the nets to analyze
            Arguments: String of the path to the nets file
            Returns: List containing all of the nets
    '''

    nets = []

    # Open the file and add the net on each line to the list
    with open(nets_file) as nets_f:
        for line in nets_f:
            net = line.strip()

            # Make sure the net is in the correct format
            if ' ' in net or '\t' in net:
                raise Exception('File cannot include more than one net per line')

            nets.append(net)

    return nets

def get_outfile_name(outname_arg:str, nets_path:str, tmr_nets_ignored:bool):
    '''
        Generates a name for the output fault report file based on the arguments passed
        in by the user and net list file used
            Arguments: Strings of the file paths to the output file and the net list file,
                       flag telling whether TMR nets were ignored or net
            Returns: String of the appropriate output file name
    '''

    outfile_name = ''

    # Return the user provided name if one was provided
    if outname_arg:
        outfile_name = outname_arg

    # If --all_nets flag was used (no nets file), generate entirely new file name
    elif not nets_path:
        # If TMR nets were ignored, note that in the output file name
        if tmr_nets_ignored:
            outfile_name = 'all_nonTMR_nets_analysis.txt'
        else:
            outfile_name = 'all_nets_analysis.txt'

    # Otherwise, generate name based on input nets file name
    else:
        # Obtain extensionless filename of the nets file
        nets_path = nets_path.strip().split('/')
        nets_file_name, _ = nets_path[-1].split('.')

        # If TMR nets were ignored, note that in the output file name
        if tmr_nets_ignored:
            outfile_name = f'{nets_file_name}_nonTMR_analysis.txt'
        else:
            outfile_name = f'{nets_file_name}_analysis.txt'

    return outfile_name

def print_analysis(analyzed_nets:list, outfile:str):
    '''
        Formats and prints the information about the nets' sensitive bits
            Arguments: analyzed nets list, string of output file path
            Returns: Output file (.txt) of the analysis
    '''
    
    # Open the output file to write to it
    with open(outfile, 'w') as o_f:
        # Write each net's information to the output file
        for net in analyzed_nets:
            o_f.write(f'{net.name}\n')
            o_f.write(f'Pips: ({len(net.pips)})\n')

            # Write each pip's sensitivity information to the file for the net
            for pip in net.pips:
                o_f.write(f'\t{pip.pip_name} - {pip.mux_name} {pip.mux_type} Routing Mux:\n')
                o_f.write(f'\t\tRow Bits: {pip.row_bits}\n')
                o_f.write(f'\t\tColumn Bits: {pip.col_bits}\n\n')
            
            o_f.write(f'Total config bits: {net.num_bits}\n')
            o_f.write('\n-----------------------------------\n\n')

        # Extract the number of related bits from each net's object
        bit_freqs = [net.num_bits for net in analyzed_nets]

        # Gather and print some summary statistics
        o_f.write('Summary Statistics:\n')
        o_f.write(f'\tNumber of Nets Analyzed: {len(bit_freqs)}\n')
        o_f.write(f'\tMean of Bits Per Net: {mean(bit_freqs)}\n')
        o_f.write(f'\tStdDev of Bits Per Net: {stdev(bit_freqs)}\n')
        o_f.write(f'\tMedian of Bits Per Net: {median(bit_freqs)}\n')
        o_f.write(f'\tDeciles of Bits Per Net: {quantiles(bit_freqs, n=10)}')

############################################
#               Main Function              #
############################################

def main(args):
    '''
        Main function: Writes a sensitivity report for all the nets given
        for a specific design with all related pips and routing bits
    '''

    # Unserialize data structure if flag is set
    if args.pickled_input:
        print('Unserializing data structure...')
        analyzed_nets = unserialize_structure(args.nets)

        # Remove all triplicated nets from the data structure if flag is set
        if args.non_tmr:
            print('Removing triplicated nets...')
            analyzed_nets[:] = remove_tmr_nets(analyzed_nets, args.non_tmr)

    # Standard net analysis flow
    else:
        print('Building design query...')

        # Create design query object
        if args.rapidwright:
            from lib.rpd_query import RpdQuery
            design = RpdQuery(args.dcp_file)
        else:
            from lib.design_query import VivadoQuery
            design = VivadoQuery(args.dcp_file)

        # Get part tilegrid information
        print('Parsing part tilegrid information from database...')
        tilegrid = parse_tilegrid(design.part)

        # Retrieve the nets to analyze
        print('Retrieving nets...')
        if args.all_nets:
            nets = design.get_all_nets()
        else:
            nets = parse_nets_file(args.nets)

        # Remove all triplicated nets from the list if flag is set
        if args.non_tmr:
            print('Removing triplicated nets...')
            nets[:] = remove_tmr_nets(nets, args.non_tmr)

        print('Analyzing nets...')
        analyzed_nets = []

        # Analyze all nets (retrieve all relevant pips, routing muxes, and configuration bits)
        for net in tqdm(nets):
            analyzed_net = AnalyzedNet(net, design, tilegrid)
            analyzed_nets.append(analyzed_net)

    # Get the output file name
    print('Generating output file...')
    outfile = get_outfile_name(args.out_file, args.nets, args.non_tmr != '')

    # Print report of the found information
    print_analysis(analyzed_nets, outfile)

    # If the -p flag is set, serialize the analyzed_nets structure and write to a file
    if args.pickle:
        print('Serializing analysis data structure...')
        serialize_structure(analyzed_nets, outfile)

    # If the -g flag is set, graph a histogram of the data
    if args.graph:
        print('Generating histogram of the data...')
        graph_output(analyzed_nets)

    print('Done!')

if __name__ == '__main__':
    import argparse
    # Create Argument Parser to take in command line arguments
    parser = argparse.ArgumentParser(description="Analyzes the given nets in a design and "
                                                + "reports all of the nets' sensitive bits")
    # Input Files
    parser.add_argument('dcp_file', help='Vivado checkpoint file of the implemented design')
    parser.add_argument('nets', nargs='?',
                        help='Text file containing the names of the net(s) to analyze')
    # Feature Flags
    parser.add_argument('-a', '--all_nets', action='store_true',
                        help='Analyze the sensitivity of all nets in the design (this will take a while)')
    parser.add_argument('-rpd', '--rapidwright', action='store_true',
                        help='Flag to use Rapidwright to read design data (unneeded if using --pickled_input')
    parser.add_argument('-g', '--graph', action='store_true',
                        help='Plots a histogram of the frequency that the nets exhibit numbers of routing bits.')
    parser.add_argument('-p', '--pickle', action='store_true',
                        help='Write the analysis data structure in a serialized format to a file')
    parser.add_argument('-pi', '--pickled_input', action='store_true',
                        help='Input a pickled data structure containing the contents of a previous run of this tool '
                        'instead of a nets file')
    parser.add_argument('-ntmr', '--non_tmr', default='', help='Ignore all triplicated nets with the given TMR suffix')
    # Optional Output File Path
    parser.add_argument('-of', '--out_file', default='', help='File path where the output is to be written.')
    args = parser.parse_args()

    # Make sure a nets file is given if the "all" flag is not set
    if not args.nets and not args.all_nets:
        raise Exception('The nets argument is required unless the --all_nets flag is set')

    main(args)<|MERGE_RESOLUTION|>--- conflicted
+++ resolved
@@ -48,10 +48,7 @@
 from lib.tile import Tile
 from lib.file_processing import parse_tilegrid
 from lib.design_query import DesignQuery
-<<<<<<< HEAD
 from lib.define_bit import bit_bitstream_addr
-=======
-from lib.bit_definitions import bit_bitstream_addr
 from tqdm import tqdm
 from statistics import mean, stdev, median, quantiles
 import pickle
@@ -301,7 +298,6 @@
 ############################################
 #             File I/O Helpers             #
 ############################################
->>>>>>> 5b6bbe45
 
 def parse_nets_file(nets_file:str):
     '''
