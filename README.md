--- conflicted
+++ resolved
@@ -14,19 +14,11 @@
 
 Scripts included from the local library:
 
-<<<<<<< HEAD
 - `bit_definitions.py`: Uses created dataclasses and program arguments to define and evaluate each of the given fault bits.
 - `design_query.py` : Deals with querying design information from its dcp checkpoint file and includes the default implementation using Vivado.
 - `file_processing.py`: Deals with all external file reading and parsing.
 - `statistics.py`: Reads the report data for the design and adds a footer at the end of the report file to report some statistics of the design and faults found.
 - `tile.py`: Creates the classes to store the information on the tiles and routing muxes for the given FPGA design.
-=======
-- `tile.py`: supplementary script containing the created dataclasses to store the information on the tiles and routing muxes for the given FPGA design.
-- `bit_definitions.py`: supplementary script that uses created dataclasses and program arguments to define and evaluate each of the given fault bits.
-- `file_processing.py`: supplementary script that deals with all external file reading and parsing.
-- `statistics_footer.py`: supplementary script that reads the report data for the design and adds on a footer at the end of the report file to report some statistics of the design and faults found.
-- `design_query.py`: supplementary script that handles reading information from the design checkpoint through a pipe to Vivado
->>>>>>> e2258a21
 
 BFAT requires the use of a version of Vivado to read dcp files in order to retrieve information about the design being analyzed.
 
